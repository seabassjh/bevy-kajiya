--- conflicted
+++ resolved
@@ -19,11 +19,12 @@
 
 [features]
 kajiya_egui = ["bevy_kajiya_core/kajiya_egui"]
-<<<<<<< HEAD
-default = [ "kajiya_egui" ]
-=======
 
 [dev-dependencies]
 bevy = { version = "0.8.0", default-features = false, features = ["bevy_winit"] }
 dolly = "0.1"
->>>>>>> 8f972bed
+
+[patch.crates-io]
+# Official ray-tracing extensions
+rspirv = { git = "https://github.com/gfx-rs/rspirv.git", rev = "dae552c" }
+spirv_headers = { git = "https://github.com/gfx-rs/rspirv.git", rev = "dae552c" }