use std::{fs::File, fmt::format, collections::HashSet};

<<<<<<< HEAD
use bevy::{prelude::*, utils::HashMap, reflect::List};
use glam::{Quat, Vec3, Affine3A};
=======
use bevy::{prelude::*, utils::HashMap};
use glam::{Affine3A, Quat, Vec3};
>>>>>>> 3bc38ef3
use kajiya::{
    camera::{CameraLens, LookThroughCamera},
    frame_desc::WorldFrameDesc,
    world_renderer::{AddMeshOptions, MeshHandle, WorldRenderer},
};

use crate::{
    camera::{ExtractedCamera, KajiyaCamera},
    mesh::{
        MeshInstanceExtracted, MeshInstanceExtractedBundle, MeshInstanceType, RenderInstance,
        RenderInstances,
    },
    render_resources::{KajiyaRenderers, RenderContext},
    KajiyaDescriptor, KajiyaMeshInstanceBundle, KajiyaMeshInstance, KajiyaMesh, asset::{MeshAssetsState, GltfMeshAsset},
};

#[derive(serde::Deserialize)]
pub struct SceneDesc {
    pub instances: Vec<SceneInstanceDesc>,
}

#[derive(serde::Deserialize)]
pub struct SceneInstanceDesc {
    pub position: [f32; 3],
    pub mesh: String,
    pub scale: f32,
}

#[derive(Clone, serde::Serialize, serde::Deserialize, Default)]
pub struct SunState {
    pub(crate) theta: f32,
    pub(crate) phi: f32,
}

impl SunState {
    pub fn direction(&self) -> Vec3 {
        fn spherical_to_cartesian(theta: f32, phi: f32) -> Vec3 {
            let x = phi.sin() * theta.cos();
            let y = phi.cos();
            let z = phi.sin() * theta.sin();
            Vec3::new(x, y, z)
        }

        spherical_to_cartesian(self.theta, self.phi)
    }
}

pub fn setup_world_renderer(
    mut commands: Commands,
    wr_res: NonSendMut<KajiyaRenderers>,
    scene: Res<KajiyaDescriptor>,
    render_context: Res<RenderContext>,
) {
    let scene_file = format!("assets/scenes/{}.ron", scene.scene_name);
    let scene_desc: SceneDesc = ron::de::from_reader(
        File::open(&scene_file).expect("Kajiya error: Could not open scene description file"),
    )
    .expect("Kajiya error: Could not read description file");
    let mut world_renderer = wr_res.world_renderer.lock().unwrap();

    world_renderer.world_gi_scale = scene.gi_volume_scale;

    let mut render_instances = RenderInstances {
        user_instances: HashMap::default(),
        unique_meshes: HashMap::default(),
        scene_mesh_instance_queue: Vec::default(),
    };

    for instance in scene_desc.instances.iter() {
        let position: [f32; 3] = instance.position.into();

        let mesh_instance = KajiyaMeshInstance { 
            mesh: KajiyaMesh::Name(instance.mesh.clone()),
            scale: instance.scale,
        };
        let instance_transform = Transform::from_translation(position.into());
        
        render_instances.
            scene_mesh_instance_queue.push((mesh_instance, instance_transform));
    }

    let extracted_camera = ExtractedCamera {
        camera: KajiyaCamera {
            aspect_ratio: render_context.aspect_ratio(),
            ..Default::default()
        },
        ..Default::default()
    };

    let lens = CameraLens {
        aspect_ratio: extracted_camera.camera.aspect_ratio,
        vertical_fov: extracted_camera.camera.vertical_fov,
        near_plane_distance: extracted_camera.camera.near_plane_distance,
    };
    let frame_desc = WorldFrameDesc {
        camera_matrices: extracted_camera.transform.through(&lens),
        render_extent: render_context.render_extent,
        sun_direction: extracted_camera.environment.sun_theta_phi.direction(),
    };

    commands.insert_resource(render_instances);
    commands.insert_resource(frame_desc);
    commands.insert_resource(extracted_camera);
}

pub fn update_world_renderer(
    wr_res: NonSendMut<KajiyaRenderers>,
    mut frame_desc: ResMut<WorldFrameDesc>,
    extracted_camera: Res<ExtractedCamera>,
    mut render_instances: ResMut<RenderInstances>,
    query_extracted_instances: Query<&MeshInstanceExtracted>,
    mut mesh_assets: ResMut<MeshAssetsState>,
) {
    let mut world_renderer = wr_res.world_renderer.lock().unwrap();

    for extracted_instance in query_extracted_instances.iter() {
        let mesh_src_path = format!("assets/meshes/{}/scene.gltf", extracted_instance.mesh_name);

        let (new_pos, new_rot) = extracted_instance.transform;
<<<<<<< HEAD
        if let Some(render_instance) = render_instances.user_instances.get_mut(&extracted_instance.instance_entity) {
            // Extracted instance already exists as a WorldRenderer instance, handle updates

            let mesh_asset = GltfMeshAsset::from_src_path(mesh_src_path.clone());
            if mesh_assets.meshes_changed.contains(&mesh_asset) {
                // This mesh instance has its mesh source file changed, re-instance mesh with updated source file
                
                world_renderer.remove_instance(render_instance.instance_handle);
                
                let mesh = load_mesh_from_gltf_src(&mut world_renderer, mesh_src_path, extracted_instance.scale);
                render_instance.instance_handle = world_renderer.add_instance(mesh, Affine3A::from_rotation_translation(new_rot, new_pos));
                
                mesh_assets.meshes_changed.remove(&mesh_asset);
                // println!("Found changed {:?}", mesh_assets.meshes_changed);
            } else {
                // Otherwise, the normal case, update this mesh transform for its WorldRenderer instance
                
                world_renderer.set_instance_transform(
                    render_instance.instance_handle,
                    Affine3A::from_rotation_translation(new_rot, new_pos)
                );
=======
        match &extracted_instance.instance_type {
            MeshInstanceType::UserInstanced(entity) => {
                if let Some(render_instance) = render_instances.user_instances.get(&entity) {
                    world_renderer.set_instance_transform(
                        render_instance.instance_handle,
                        Affine3A::from_rotation_translation(new_rot, new_pos),
                    );
                } else {
                    let mesh = world_renderer
                        .add_baked_mesh(
                            format!("/baked/{}.mesh", extracted_instance.mesh_name),
                            AddMeshOptions::new(),
                        )
                        .expect(&format!(
                            "Kajiya error: could not find baked mesh {}",
                            extracted_instance.mesh_name
                        ));

                    render_instances.user_instances.insert(
                        *entity,
                        RenderInstance {
                            instance_handle: world_renderer.add_instance(
                                mesh,
                                Affine3A::from_rotation_translation(new_rot, new_pos),
                            ),
                            transform: (new_pos, new_rot),
                        },
                    );
                }
            }
            MeshInstanceType::SceneInstanced(mesh_indx) => {
                if let Some(render_instance) = render_instances.scene_instances.get(&mesh_indx) {
                    world_renderer.set_instance_transform(
                        render_instance.instance_handle,
                        Affine3A::from_rotation_translation(new_rot, new_pos),
                    );
                } else {
                    let mesh = world_renderer
                        .add_baked_mesh(
                            format!("/baked/{}.mesh", extracted_instance.mesh_name),
                            AddMeshOptions::new(),
                        )
                        .expect(&format!(
                            "Kajiya error: could not find baked mesh {}",
                            extracted_instance.mesh_name
                        ));

                    render_instances.scene_instances.insert(
                        *mesh_indx,
                        RenderInstance {
                            instance_handle: world_renderer.add_instance(
                                mesh,
                                Affine3A::from_rotation_translation(new_rot, new_pos),
                            ),
                            transform: (new_pos, new_rot),
                        },
                    );
                }
>>>>>>> 3bc38ef3
            }
        } else {
            // No render instance exists for this mesh instance, add a new and unique WorldRenderer instance

            // Instance a mesh from gltf only if we haven't done so for this mesh already
            let mesh = if let Some(mesh_handle) = render_instances.unique_meshes.get(&extracted_instance.mesh_name) {
                *mesh_handle
            } else {
                load_mesh_from_gltf_src(&mut world_renderer, mesh_src_path, extracted_instance.scale)
            };

            render_instances.user_instances.insert(
                extracted_instance.instance_entity,
                RenderInstance {
                    instance_handle: world_renderer.add_instance(mesh, Affine3A::from_rotation_translation(new_rot, new_pos)),
                    mesh_handle: mesh,
                    transform: (new_pos, new_rot),
                },
            );
            
            render_instances.unique_meshes.insert(extracted_instance.mesh_name.clone(), mesh);
        }
    }

    // Update WorldFrameDescription
    let lens = CameraLens {
        aspect_ratio: extracted_camera.camera.aspect_ratio,
        vertical_fov: extracted_camera.camera.vertical_fov,
        near_plane_distance: extracted_camera.camera.near_plane_distance,
    };
    frame_desc.camera_matrices = extracted_camera.transform.through(&lens);
    frame_desc.sun_direction = extracted_camera.environment.sun_theta_phi.direction();

}

fn load_mesh_from_gltf_src(world_renderer: &mut WorldRenderer, gltf_src_path: String, scale: f32) -> MeshHandle {
    world_renderer
    .load_gltf_mesh(
        &gltf_src_path,
        scale,
        AddMeshOptions::new(),
    )
    .expect(&format!(
        "Kajiya error: could not find gltf {}",
        gltf_src_path
    ))
}<|MERGE_RESOLUTION|>--- conflicted
+++ resolved
@@ -1,12 +1,7 @@
 use std::{fs::File, fmt::format, collections::HashSet};
 
-<<<<<<< HEAD
 use bevy::{prelude::*, utils::HashMap, reflect::List};
 use glam::{Quat, Vec3, Affine3A};
-=======
-use bevy::{prelude::*, utils::HashMap};
-use glam::{Affine3A, Quat, Vec3};
->>>>>>> 3bc38ef3
 use kajiya::{
     camera::{CameraLens, LookThroughCamera},
     frame_desc::WorldFrameDesc,
@@ -126,7 +121,6 @@
         let mesh_src_path = format!("assets/meshes/{}/scene.gltf", extracted_instance.mesh_name);
 
         let (new_pos, new_rot) = extracted_instance.transform;
-<<<<<<< HEAD
         if let Some(render_instance) = render_instances.user_instances.get_mut(&extracted_instance.instance_entity) {
             // Extracted instance already exists as a WorldRenderer instance, handle updates
 
@@ -148,66 +142,6 @@
                     render_instance.instance_handle,
                     Affine3A::from_rotation_translation(new_rot, new_pos)
                 );
-=======
-        match &extracted_instance.instance_type {
-            MeshInstanceType::UserInstanced(entity) => {
-                if let Some(render_instance) = render_instances.user_instances.get(&entity) {
-                    world_renderer.set_instance_transform(
-                        render_instance.instance_handle,
-                        Affine3A::from_rotation_translation(new_rot, new_pos),
-                    );
-                } else {
-                    let mesh = world_renderer
-                        .add_baked_mesh(
-                            format!("/baked/{}.mesh", extracted_instance.mesh_name),
-                            AddMeshOptions::new(),
-                        )
-                        .expect(&format!(
-                            "Kajiya error: could not find baked mesh {}",
-                            extracted_instance.mesh_name
-                        ));
-
-                    render_instances.user_instances.insert(
-                        *entity,
-                        RenderInstance {
-                            instance_handle: world_renderer.add_instance(
-                                mesh,
-                                Affine3A::from_rotation_translation(new_rot, new_pos),
-                            ),
-                            transform: (new_pos, new_rot),
-                        },
-                    );
-                }
-            }
-            MeshInstanceType::SceneInstanced(mesh_indx) => {
-                if let Some(render_instance) = render_instances.scene_instances.get(&mesh_indx) {
-                    world_renderer.set_instance_transform(
-                        render_instance.instance_handle,
-                        Affine3A::from_rotation_translation(new_rot, new_pos),
-                    );
-                } else {
-                    let mesh = world_renderer
-                        .add_baked_mesh(
-                            format!("/baked/{}.mesh", extracted_instance.mesh_name),
-                            AddMeshOptions::new(),
-                        )
-                        .expect(&format!(
-                            "Kajiya error: could not find baked mesh {}",
-                            extracted_instance.mesh_name
-                        ));
-
-                    render_instances.scene_instances.insert(
-                        *mesh_indx,
-                        RenderInstance {
-                            instance_handle: world_renderer.add_instance(
-                                mesh,
-                                Affine3A::from_rotation_translation(new_rot, new_pos),
-                            ),
-                            transform: (new_pos, new_rot),
-                        },
-                    );
-                }
->>>>>>> 3bc38ef3
             }
         } else {
             // No render instance exists for this mesh instance, add a new and unique WorldRenderer instance
