[package]
name = "bevy_kajiya_core"
version = "0.1.0"
edition = "2021"

# See more keys and their definitions at https://doc.rust-lang.org/cargo/reference/manifest.html

[dependencies]
<<<<<<< HEAD
=======
bevy_kajiya_egui = { path = "../bevy_kajiya_egui" }
>>>>>>> 34bac233
bevy_kajiya_render = { path = "../bevy_kajiya_render" }
bevy_kajiya_egui = { path = "../bevy_kajiya_egui" }
bevy = { version = "0.6.0", default-features = false, features = ["bevy_winit"] }

[features]
<<<<<<< HEAD
kajiya_egui = []
=======
kajiya_egui = []
>>>>>>> 34bac233
<|MERGE_RESOLUTION|>--- conflicted
+++ resolved
@@ -6,17 +6,9 @@
 # See more keys and their definitions at https://doc.rust-lang.org/cargo/reference/manifest.html
 
 [dependencies]
-<<<<<<< HEAD
-=======
-bevy_kajiya_egui = { path = "../bevy_kajiya_egui" }
->>>>>>> 34bac233
 bevy_kajiya_render = { path = "../bevy_kajiya_render" }
 bevy_kajiya_egui = { path = "../bevy_kajiya_egui" }
 bevy = { version = "0.6.0", default-features = false, features = ["bevy_winit"] }
 
 [features]
-<<<<<<< HEAD
-kajiya_egui = []
-=======
-kajiya_egui = []
->>>>>>> 34bac233
+kajiya_egui = []